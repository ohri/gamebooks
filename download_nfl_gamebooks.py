--- conflicted
+++ resolved
@@ -230,13 +230,12 @@
             game_name = f"game_{i+1}"
             print(f"\nProcessing game {i+1} (error extracting team names: {e})")
 
-<<<<<<< HEAD
         # Check if PDF already exists
         expected_filename = os.path.join(DOWNLOAD_DIR, f"{game_name}.pdf")
         if os.path.exists(expected_filename) and not args.force:
             print(f"  PDF already exists: {game_name}.pdf (skipping)")
             continue
-=======
+
         # Check if the game has already started by parsing game time
         try:
             game_time_elem = panel.find_element(By.CLASS_NAME, "rPhase")
@@ -286,7 +285,6 @@
                 print(f"  Could not parse game time, attempting download anyway...")
         except Exception as e:
             print(f"  Could not find/parse game time ({e}), attempting download anyway...")
->>>>>>> 876e922e
 
         # Find the GAME BOOK button within this panel
         try:
